from uuid import UUID

from flask import Blueprint, jsonify, request
from flask_jwt_extended import get_jwt_identity, jwt_required
from werkzeug.security import generate_password_hash

from extentions.extensions import cache
from models import User, db, get_all_users
<<<<<<< HEAD
from schemas.schemas import USER_SCHEMA, USER_UPDATE_SCHEMA
=======
from schemas.schemas import USER_SCHEMA
from services.user_services import UserService
>>>>>>> 25cdba9c
from validators.validators import validate_json


user_bp = Blueprint("user_routes", __name__)

@user_bp.route("/users", methods=["POST"])
@validate_json(USER_SCHEMA)
def create_user():
    """
    Create a new user in the system.

    This endpoint allows the creation of a new user. It checks for the uniqueness of
    email and username, hashes the password before saving, and assigns a default role
    of 'member' if not provided.

    :return: JSON response with the newly created user details or an error message.
    :status 201: Successfully created user.
    :status 400: Email or username already exists.
    :status 500: Internal server error.
    """
    data = request.get_json()
    result, status_code = UserService.create_user(data)
    return jsonify(result), status_code


@user_bp.route("/users/<uuid:user_id>", methods=["GET"])
@jwt_required()
@cache.cached(timeout=300, key_prefix=lambda: f"user_{get_jwt_identity()}_{request.view_args['user_id']}")
def get_user(user_id):
    """
    Get the details of a user by their ID.

    This endpoint retrieves the details of a specific user, identified by their user ID.
    The response is cached for 5 minutes for performance optimization.

    :param user_id: The UUID of the user to retrieve.
    :return: JSON response with the user's details or an error message.
    :status 200: Successfully retrieved user details.
    :status 404: User not found.
    """
    result, status_code = UserService.get_user(user_id)
    return jsonify(result), status_code


@user_bp.route("/users/<uuid:user_id>", methods=["PUT"])
@jwt_required()
@validate_json(USER_UPDATE_SCHEMA)
def update_user(user_id):
    """
    Update a user's details.

    This endpoint allows users to update their details such as username, email,
    password, and role (only if the user is an admin). It ensures that the current
    user is authorized to make the changes (i.e., they can only update their own details
    unless they are an admin).

    :param user_id: The UUID of the user to update.
    :return: JSON response with the updated user details or an error message.
    :status 200: Successfully updated user details.
    :status 400: Invalid input data.
    :status 403: Unauthorized access (if user tries to update someone else's details).
    :status 404: User not found.
    """
    current_user_id = get_jwt_identity()
    data = request.get_json()
    result, status_code = UserService.update_user(user_id, current_user_id, data)
    return jsonify(result), status_code


@user_bp.route("/users/<uuid:user_id>", methods=["DELETE"])
@jwt_required()
def delete_user(user_id):
    """
    Delete a user from the system.

    This endpoint allows an admin to delete a user. Only users with 'admin' role are
    allowed to perform this operation.

    :param user_id: The UUID of the user to delete.
    :return: JSON response indicating the success of the operation or an error message.
    :status 200: Successfully deleted the user.
    :status 403: Admin privileges required.
    :status 404: User not found.
    """
    current_user_id = get_jwt_identity()
    result, status_code = UserService.delete_user(user_id, current_user_id)
    return jsonify(result), status_code


@user_bp.route("/users", methods=["GET"])
@cache.cached(timeout=200, key_prefix="all_users")  
def fetch_users():
    """
    Fetch all users from the database with caching enabled.

    Returns:
        JSON response containing a list of all users.
    """
    result, status_code = UserService.get_all_users()
    return jsonify(result), status_code<|MERGE_RESOLUTION|>--- conflicted
+++ resolved
@@ -6,12 +6,8 @@
 
 from extentions.extensions import cache
 from models import User, db, get_all_users
-<<<<<<< HEAD
 from schemas.schemas import USER_SCHEMA, USER_UPDATE_SCHEMA
-=======
-from schemas.schemas import USER_SCHEMA
 from services.user_services import UserService
->>>>>>> 25cdba9c
 from validators.validators import validate_json
 
 
